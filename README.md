--- conflicted
+++ resolved
@@ -1,9 +1,5 @@
 # COMP-3071-TradingBot
-<<<<<<< HEAD
-Crypto-Trading bot for final year modile 
+Crypto-Trading bot for final year module 
 
 ## Library Used:
-- ccxt : library getting information on cryptocurrency stocks
-=======
-Crypto-Trading bot for final year module 
->>>>>>> ec05bc37
+- ccxt : library getting information on cryptocurrency stocks